[project]
name = "qoqo_qiskit"
<<<<<<< HEAD
version = "0.2.0"
=======
version = "0.1.11"
>>>>>>> 053917d0
license = {file="LICENSE"}
authors = [
    {name="HQS Quantum Simulation GmbH", email="info@quantumsimulations.de"}
]
maintainers = [
    {name="Matteo Lodi", email="matteo.lodi@quantumsimulations.de"}
]
readme = "README.md"
requires-python = ">=3.8,<3.12"
dependencies = [
    "qoqo>=1.7",
<<<<<<< HEAD
    "qoqo_qasm>=0.8",
=======
    "qoqo_qasm>=0.9.1",
>>>>>>> 053917d0
    "qiskit",
    "qiskit_aer",
    "numpy"
]

[project.optional-dependencies]
tests = [
  'pytest',
  'pytest-cov',
  'coverage'
]
dev = [
    'flake8',
    'flake8-bugbear',
    'flake8-pyproject',
    'flake8-pydocstyle',
    'darglint',
    'bandit',
    'mypy',
    'black',
    'ruff',
]
docs = [
    'sphinx>=2.1',
    'nbsphinx',
    'pygments',
    'recommonmark',
    'myst_parser',
    'sphinx_rtd_theme',
    'tomli'
]

[build-system]
requires = ["setuptools", "setuptools-scm"]
build-backend = "setuptools.build_meta"

[tool.mypy]
ignore_missing_imports = true
pretty = true
follow_imports = "silent"

[tool.black]
line-length = 99
target-version = ["py39", "py310", "py311"]

[tool.coverage.run]
branch = true
omit = ["tests/*", "*test*.py"]
source=["qoqo_qiskit"]

[tool.coverage.paths]
source = ["src", "**/site-packages"]

[tool.ruff]
line-length = 99  # same as black
target-version = "py39"
show-fixes = true
show-source = true
# activate the following checks
select = [
    "A",  # builtins
    "ANN",  # annotations
    "ARG",  # unused arguments
    "B",  # bugbear
    "C",  # comprehensions
    "C90",  # mccabe complexity
    "D",  # pydocstyle
    "E",  # pycodestyle
    "ERA",  # remove commented out code
    "F",  # pyflakes
    "NPY",  # numpy
    "PL",  # pylint
    "RUF",  # ruff
    "S",  # bandit
    "TCH",  # type checking
    "W",  # Warnings
]
# ignore specific violations
ignore = [
    "ANN002",
    "ANN003",
    "ANN101",
    "ANN102",
    "ANN401",
    "D400",
    "D401",
    # "S403",  # not implemented in ruff (yet?!)
    # "S404",  # not implemented in ruff (yet?!)
    "PLR",
    "S301",
]
# Allow autofix for all enabled rules (when `--fix`) is provided.
fixable = [
    "A", "B", "C", "D", "E", "F", "G", "I", "N", "Q", "S", "T", "W",
    "ANN", "ARG", "BLE", "COM", "DJ", "DTZ", "EM", "ERA", "EXE", "FBT",
    "ICN", "INP", "ISC", "NPY", "PD", "PGH", "PIE", "PL", "PT", "PTH", "PYI",
    "RET", "RSE", "RUF", "SIM", "SLF", "TCH", "TID", "TRY", "UP", "YTT"
]
unfixable = []
# exclude the following patterns from linting
exclude = [
    ".git",
    "__pycache__",
    "doc/conf.py",
    "old",
    "build",
    "dist",
    "test_*"
]

[tool.ruff.mccabe]
max-complexity = 20  # 5 higher than sonarqube

[tool.ruff.pydocstyle]
convention = "google"

[tool.ruff.per-file-ignores]
"__init__.py" = ["F401"]

[tool.flake8]
max-line-length = 99  # same as black
ignore = [
    "E203",  # Needed for compatibility with black
    "D400",
    "D401",
    "W503",
    "ANN101",
    "ANN102",
    "ANN002",
    "ANN003",
    "ANN401",
    "S403",
    "S404",
    "S301",
]
exclude = [
    ".git",
    "__pycache__",
    "doc/conf.py",
    "old",
    "build",
    "dist",
    "test_*",
]
docstring-convention = "google"
per-file-ignores = [
    "__init__.py:F401",
]<|MERGE_RESOLUTION|>--- conflicted
+++ resolved
@@ -1,10 +1,6 @@
 [project]
 name = "qoqo_qiskit"
-<<<<<<< HEAD
 version = "0.2.0"
-=======
-version = "0.1.11"
->>>>>>> 053917d0
 license = {file="LICENSE"}
 authors = [
     {name="HQS Quantum Simulation GmbH", email="info@quantumsimulations.de"}
@@ -16,11 +12,7 @@
 requires-python = ">=3.8,<3.12"
 dependencies = [
     "qoqo>=1.7",
-<<<<<<< HEAD
-    "qoqo_qasm>=0.8",
-=======
     "qoqo_qasm>=0.9.1",
->>>>>>> 053917d0
     "qiskit",
     "qiskit_aer",
     "numpy"
