--- conflicted
+++ resolved
@@ -1,10 +1,6 @@
 [package]
 name = "qoqo_qiskit_devices"
-<<<<<<< HEAD
 version = "0.2.0"
-=======
-version = "0.1.11"
->>>>>>> 053917d0
 authors = ["HQS Quantum Simulations <info@quantumsimulations.de>"]
 license = "Apache-2.0"
 edition = "2021"
@@ -23,13 +19,8 @@
 
 [dependencies]
 qoqo = { version = "1.7", default-features=false}
-<<<<<<< HEAD
-roqoqo = "1.6"
-qoqo-macros = "1.6"
-=======
 roqoqo = "1.7"
 qoqo-macros = "1.7"
->>>>>>> 053917d0
 
 ndarray = "0.15"
 bincode = "1.3"
